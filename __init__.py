--- conflicted
+++ resolved
@@ -1524,10 +1524,7 @@
                                 eg "on Tuesday" but NOT "on tomorrow"
         """
 
-<<<<<<< HEAD
         today, _ = self.__extract_datetime('today')
-=======
->>>>>>> 357ce0be
         if when is None:
             when = today
 
